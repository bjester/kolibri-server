<<<<<<< HEAD
kolibri-server (0.4.0-0ubuntu1) UNRELEASED; urgency=medium

  * Log to ~/.kolibri/logs/uwsgi.log
  * Adds a logrotate rule in /etc/logrotate.d/kolibri
  * Fix some syntax issues in init.d script
  * Use bash for init.d script
  * Set GID of UWSGI process to same as UID's primary group

 -- Benjamin Bach <benjamin@learningequality.org>  Thu, 19 Mar 2020 12:07:10 +0100

kolibri-server (0.3.7~beta1-0ubuntu4) UNRELEASED; urgency=medium
=======
kolibri-server (0.3.8~beta1-0ubuntu1) UNRELEASED; urgency=medium
>>>>>>> 87bcebc6

  [ José L. Redrejo Rodríguez ]
  * Build kolibri-server as a native package
  * If port 80 is selected when using debconf, remove default nginx symlink

  [ Benjamin Bach ]
  * Silence startup error when redis cache is empty #63
  * Move HTML error pages to /usr/share/kolibri/error_pages/ #70
  * Use --pidfile2 option for UWSGI #68
  * System service does not start if UWSGI does not start #68

 -- José L. Redrejo Rodríguez <jredrejo@debian.org>  Mon, 27 Apr 2020 19:45:44 +0200

kolibri-server (0.3.7~beta1-0ubuntu2) bionic; urgency=medium

  * Use runuser instead of su (potential systemd issue) #54

 -- Benjamin Bach <benjamin@learningequality.org>  Tue, 14 Apr 2020 12:41:39 +0200

kolibri-server (0.3.7~beta1-0ubuntu1) bionic; urgency=medium

  [ José L. Redrejo Rodríguez ]
  * Purge infinitely growing in-memory redis cache with a weekly cronjob and upon restarting Kolibri
  * Optimizations to system service https://github.com/learningequality/kolibri-server/pull/54
  * Better guarantees for removing pid and sockets https://github.com/learningequality/kolibri-server/pull/54
  * Changes to UWSGI configuration https://github.com/learningequality/kolibri-server/pull/54

  [ Benjamin Bach ]
  * Changes to manual build workflow

 -- Benjamin Bach <benjamin@learningequality.org>  Thu, 26 Mar 2020 11:07:48 +0100

kolibri-server (0.3.6-0ubuntu1) bionic; urgency=medium

  * New release with multiple new translations added

 -- José L. Redrejo Rodríguez <jredrejo@debian.org>  Tue, 17 Dec 2019 09:58:06 +0100

kolibri-server (0.3.5-0ubuntu1) bionic; urgency=medium

  * Some optimizations in nginx configuration

 -- José L. Redrejo Rodríguez <jredrejo@debian.org>  Wed, 20 Nov 2019 20:38:03 +0100

kolibri-server (0.3.4-0ubuntu1) bionic; urgency=medium

  * Check if redis is running to enable/disable its cache
  * Changed animation on the error page

 -- José L. Redrejo Rodríguez <jredrejo@debian.org>  Thu, 07 Nov 2019 13:33:43 +0100

kolibri-server (0.3.3-0ubuntu1) bionic; urgency=medium

  * Create error page to automatically detect when the server is back
  * Internationalize error page
  * debian/rules: insert package version into error page

 -- José L. Redrejo Rodríguez <jredrejo@debian.org>  Mon, 30 Sep 2019 19:06:45 +0200

kolibri-server (0.3.2-0ubuntu1) bionic; urgency=medium

  * Added logic to restore CherryPy and remove junk files when removing this package

 -- José L. Redrejo Rodríguez <jredrejo@debian.org>  Wed, 21 Aug 2019 17:33:29 +0200

kolibri-server (0.3.1-0ubuntu2) bionic; urgency=medium

  * debian/kolibri-server.init: ensure kolibri stops is executed in the right order

 -- José L. Redrejo Rodríguez <jredrejo@debian.org>  Tue, 20 Aug 2019 20:21:16 +0200

kolibri-server (0.3.1-0ubuntu1) bionic; urgency=medium

  * Added wsgi-disable-file-wrapper flag to fix uwsgi bug
  * debian/kolibri-server.init: replace systemctl by service command to increase systems compatibility
  * debian/kolibri-server.service: ensure redis is started before kolibri-server

 -- José L. Redrejo Rodríguez <jredrejo@debian.org>  Mon, 19 Aug 2019 16:57:06 +0200

kolibri-server (0.3.0-0ubuntu1) bionic; urgency=low

  * debian/control:
    - bumped minimum kolibri version dependency
    - added redis dependency
  * Setup options to use redis for server caching

 -- José L. Redrejo Rodríguez <jredrejo@debian.org>  Sun, 28 Jul 2019 13:16:59 +0200

kolibri-server (0.2.5-0ubuntu1) bionic; urgency=medium

  * Ensure URL_PATH_PREFIX is correctly inserted in nginx urls

 -- José L. Redrejo Rodríguez <jredrejo@debian.org>  Thu, 25 Apr 2019 19:13:20 +0200

kolibri-server (0.2.4-1ubuntu1) bionic; urgency=medium

  * uwsgi.ini: doubled buffer-size limit to avoid problems with requests with long params

 -- José L. Redrejo Rodríguez <jredrejo@debian.org>  Mon, 08 Apr 2019 18:07:39 +0200

kolibri-server (0.2.3-1ubuntu2) bionic; urgency=medium

  * debian/postrm: fixed typo

 -- José L. Redrejo Rodríguez <jredrejo@debian.org>  Thu, 04 Apr 2019 20:00:10 +0200

kolibri-server (0.2.3-1ubuntu1) bionic; urgency=medium

  * uwsgi.ini: raise memory limits

 -- José L. Redrejo Rodríguez <jredrejo@debian.org>  Thu, 04 Apr 2019 10:33:26 +0200

kolibri-server (0.2.2-1ubuntu1) bionic; urgency=medium

  * Updated target distribution

 -- José L. Redrejo Rodríguez <jredrejo@debian.org>  Mon, 18 Mar 2019 18:43:58 +0100

kolibri-server (0.2.2-0ubuntu1) xenial; urgency=medium

  * Updated CSP header to match Kolibri changes

 -- José L. Redrejo Rodríguez <jredrejo@debian.org>  Mon, 18 Mar 2019 18:36:52 +0100

kolibri-server (0.2.1-0ubuntu1) bionic; urgency=medium

  * Changed caching in nginx to avoid cors problems

 -- José L. Redrejo Rodríguez <jredrejo@debian.org>  Tue, 12 Mar 2019 21:25:49 +0100

kolibri-server (0.2.0-1ubuntu2) xenial; urgency=medium

  * debian/kolibri-server.service: remove nginx requires

 -- José L. Redrejo Rodríguez <jredrejo@debian.org>  Tue, 12 Mar 2019 14:56:12 +0100

kolibri-server (0.2.0-0ubuntu1) xenial; urgency=low

  * debian/control: updated dependency to kolibri 0.12.1
  * debian/kolibri-server.init: solve ports conflicts with kolibri

 -- José L. Redrejo Rodríguez <jredrejo@debian.org>  Tue, 12 Mar 2019 09:30:58 +0100

kolibri-server (0.2-0beta3) bionic; urgency=low

  * Moved nginx conf link to postinst to avoid chicken-egg problems with apt

 -- José L. Redrejo Rodríguez <jredrejo@debian.org>  Tue, 26 Feb 2019 19:07:09 +0100

kolibri-server (0.2-0beta2) bionic; urgency=low

  * Adapted to work with kolibri > 0.12
  * kolibri_server_setup.py added

 -- José L. Redrejo Rodríguez <jredrejo@debian.org>  Thu, 21 Feb 2019 19:07:09 +0100

kolibri-server (0.1-1) unstable; urgency=low

  * Initial release.

 -- José L. Redrejo Rodríguez <jredrejo@debian.org>  Fri, 04 Jan 2019 11:08:40 +0100<|MERGE_RESOLUTION|>--- conflicted
+++ resolved
@@ -1,18 +1,4 @@
-<<<<<<< HEAD
-kolibri-server (0.4.0-0ubuntu1) UNRELEASED; urgency=medium
-
-  * Log to ~/.kolibri/logs/uwsgi.log
-  * Adds a logrotate rule in /etc/logrotate.d/kolibri
-  * Fix some syntax issues in init.d script
-  * Use bash for init.d script
-  * Set GID of UWSGI process to same as UID's primary group
-
- -- Benjamin Bach <benjamin@learningequality.org>  Thu, 19 Mar 2020 12:07:10 +0100
-
-kolibri-server (0.3.7~beta1-0ubuntu4) UNRELEASED; urgency=medium
-=======
-kolibri-server (0.3.8~beta1-0ubuntu1) UNRELEASED; urgency=medium
->>>>>>> 87bcebc6
+kolibri-server (0.3.7-0ubuntu1) UNRELEASED; urgency=medium
 
   [ José L. Redrejo Rodríguez ]
   * Build kolibri-server as a native package
@@ -23,6 +9,11 @@
   * Move HTML error pages to /usr/share/kolibri/error_pages/ #70
   * Use --pidfile2 option for UWSGI #68
   * System service does not start if UWSGI does not start #68
+  * Log to ~/.kolibri/logs/uwsgi.log
+  * Adds a logrotate rule in /etc/logrotate.d/kolibri
+  * Fix some syntax issues in init.d script
+  * Use bash for init.d script
+  * Set GID of UWSGI process to same as UID's primary group  
 
  -- José L. Redrejo Rodríguez <jredrejo@debian.org>  Mon, 27 Apr 2020 19:45:44 +0200
 
