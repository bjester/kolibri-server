--- conflicted
+++ resolved
@@ -1,5 +1,3 @@
-<<<<<<< HEAD
-=======
 kolibri-server (0.2.5-0ubuntu1) bionic; urgency=medium
 
   * Ensure URL_PATH_PREFIX is correctly inserted in nginx urls
@@ -30,16 +28,11 @@
 
  -- José L. Redrejo Rodríguez <jredrejo@debian.org>  Mon, 18 Mar 2019 18:43:58 +0100
 
->>>>>>> fa6109d2
 kolibri-server (0.2.2-0ubuntu1) xenial; urgency=medium
 
   * Updated CSP header to match Kolibri changes
 
-<<<<<<< HEAD
- -- José L. Redrejo Rodríguez <jredrejo@jredrejo@debian.org>  Mon, 18 Mar 2019 18:36:52 +0100
-=======
  -- José L. Redrejo Rodríguez <jredrejo@debian.org>  Mon, 18 Mar 2019 18:36:52 +0100
->>>>>>> fa6109d2
 
 kolibri-server (0.2.1-0ubuntu1) bionic; urgency=medium
 
