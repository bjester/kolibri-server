--- conflicted
+++ resolved
@@ -10,11 +10,7 @@
 
 Package: kolibri-server
 Architecture: all
-<<<<<<< HEAD
-Depends: kolibri (<< 0.12), nginx-full, uwsgi, uwsgi-plugin-python3
-=======
 Depends: kolibri (>= 0.12.1), nginx-full, uwsgi, uwsgi-plugin-python3
->>>>>>> 51e47051
 Description: Improve Kolibri server network configuration
  This package automates uwsgi and nginx configuration for
  Kolibri to take all the benefits from the multicore
